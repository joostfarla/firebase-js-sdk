/**
 * Copyright 2017 Google Inc.
 *
 * Licensed under the Apache License, Version 2.0 (the "License");
 * you may not use this file except in compliance with the License.
 * You may obtain a copy of the License at
 *
 *   http://www.apache.org/licenses/LICENSE-2.0
 *
 * Unless required by applicable law or agreed to in writing, software
 * distributed under the License is distributed on an "AS IS" BASIS,
 * WITHOUT WARRANTIES OR CONDITIONS OF ANY KIND, either express or implied.
 * See the License for the specific language governing permissions and
 * limitations under the License.
 */

import { Filter, Query, RelationFilter } from '../../../src/core/query';
import { TargetIdGenerator } from '../../../src/core/target_id_generator';
import { TargetId } from '../../../src/core/types';
import { Document, NoDocument } from '../../../src/model/document';
import { DocumentKey } from '../../../src/model/document_key';
import { JsonObject } from '../../../src/model/field_value';
import { mapRpcCodeFromCode } from '../../../src/remote/rpc_error';
import { assert } from '../../../src/util/assert';
import { fail } from '../../../src/util/assert';
import { Code } from '../../../src/util/error';
import { AnyJs } from '../../../src/util/misc';
import * as objUtils from '../../../src/util/obj';
import { isNullOrUndefined } from '../../../src/util/types';
import { TestSnapshotVersion } from '../../util/helpers';

import { RpcError } from './spec_rpc_error';
import {
  runSpec,
  SpecConfig,
  SpecDocument,
  SpecQuery,
  SpecQueryFilter,
  SpecQueryOrderBy,
  SpecStep,
  SpecWatchFilter
} from './spec_test_runner';
import { TimerId } from '../../../src/util/async_queue';

/**
 * Provides a high-level language to construct spec tests that can be exported
 * to the spec JSON format or be run as a spec test directly.
 *
 * Exported JSON tests can be used in other clients without the need to
 * duplicate tests in every client.
 */
export class SpecBuilder {
  protected config: SpecConfig = { useGarbageCollection: true, numClients: 1 };
  // currentStep is built up (in particular, expectations can be added to it)
  // until nextStep() is called to append it to steps.
  protected currentStep: SpecStep | null = null;

  private steps: SpecStep[] = [];
  private queryMapping: { [query: string]: TargetId } = {};
  private limboMapping: { [key: string]: TargetId } = {};

  /**
   * Tracks all expected active watch targets based on userListens(),
   * userUnlistens(), and  watchRemoves() steps and the expectActiveTargets()
   * and expectLimboDocs() expectations.
   *
   * Automatically keeping track of the active targets makes writing tests
   * much simpler and the tests much easier to follow.
   *
   * Whenever the map changes, the expected state is automatically encoded in
   * the tests.
   */
  private activeTargets: {
    [targetId: number]: { query: SpecQuery; resumeToken: string };
  } = {};

  private queryIdGenerator: TargetIdGenerator = TargetIdGenerator.forLocalStore();
  private limboIdGenerator: TargetIdGenerator = TargetIdGenerator.forSyncEngine();

  /**
   * Exports the spec steps as a JSON object that be used in the spec runner.
   */
  toJSON(): { config: SpecConfig; steps: SpecStep[] } {
    this.nextStep();
    return { config: this.config, steps: this.steps };
  }

  /**
   * Run the spec as a test. If persistence is available it will run it with and
   * without persistence enabled.
   */
  runAsTest(name: string, usePersistence: boolean): Promise<void> {
    this.nextStep();
    return runSpec(name, usePersistence, this.config, this.steps);
  }

  // Configures Garbage Collection behavior (on or off). Default is on.
  withGCEnabled(gcEnabled: boolean): this {
    assert(
      !this.currentStep,
      'withGCEnabled() must be called before all spec steps.'
    );
    this.config.useGarbageCollection = gcEnabled;
    return this;
  }

  userListens(query: Query, resumeToken?: string): this {
    this.nextStep();

    let targetId: TargetId = 0;
    if (objUtils.contains(this.queryMapping, query.canonicalId())) {
      if (this.config.useGarbageCollection) {
        throw new Error('Listening to same query twice: ' + query);
      } else {
        targetId = this.queryMapping[query.canonicalId()];
      }
    } else {
      targetId = this.queryIdGenerator.next();
    }

    this.queryMapping[query.canonicalId()] = targetId;
    this.activeTargets[targetId] = {
      query: SpecBuilder.queryToSpec(query),
      resumeToken: resumeToken || ''
    };
    this.currentStep = {
      userListen: [targetId, SpecBuilder.queryToSpec(query)],
      stateExpect: { activeTargets: objUtils.shallowCopy(this.activeTargets) }
    };
    return this;
  }

  /**
   * Registers a previously active target with the test expectations after a
   * stream disconnect.
   */
<<<<<<< HEAD
  restoreListen(query: Query, resumeToken: string): this {
    let targetId = this.queryMapping[query.canonicalId()];
=======
  restoreListen(query: Query, resumeToken: string): SpecBuilder {
    const targetId = this.queryMapping[query.canonicalId()];
>>>>>>> 1fa9aa29

    if (isNullOrUndefined(targetId)) {
      throw new Error("Can't restore an unknown query: " + query);
    }

    this.activeTargets[targetId] = {
      query: SpecBuilder.queryToSpec(query),
      resumeToken
    };

    const currentStep = this.currentStep!;
    currentStep.stateExpect = currentStep.stateExpect || {};
    currentStep.stateExpect.activeTargets = objUtils.shallowCopy(
      this.activeTargets
    );
    return this;
  }

  userUnlistens(query: Query): this {
    this.nextStep();
    if (!objUtils.contains(this.queryMapping, query.canonicalId())) {
      throw new Error('Unlistening to query not listened to: ' + query);
    }
    const targetId = this.queryMapping[query.canonicalId()];
    if (this.config.useGarbageCollection) {
      delete this.queryMapping[query.canonicalId()];
    }
    delete this.activeTargets[targetId];
    this.currentStep = {
      userUnlisten: [targetId, SpecBuilder.queryToSpec(query)],
      stateExpect: { activeTargets: objUtils.shallowCopy(this.activeTargets) }
    };
    return this;
  }

  userSets(key: string, value: JsonObject<AnyJs>): this {
    this.nextStep();
    this.currentStep = {
      userSet: [key, value]
    };
    return this;
  }

  userPatches(key: string, value: JsonObject<AnyJs>): this {
    this.nextStep();
    this.currentStep = {
      userPatch: [key, value]
    };
    return this;
  }

  userDeletes(key: string): this {
    this.nextStep();
    this.currentStep = {
      userDelete: key
    };
    return this;
  }

  // PORTING NOTE: Only used by web multi-tab tests.
  becomeHidden(): this {
    this.nextStep();
    this.currentStep = {
      applyClientState: { visibility: 'hidden' }
    };
    return this;
  }

  // PORTING NOTE: Only used by web multi-tab tests.
  becomeVisible(): this {
    this.nextStep();
    this.currentStep = {
      applyClientState: { visibility: 'visible' }
    };
    return this;
  }

  runTimer(timerId: TimerId): this {
    this.nextStep();
    this.currentStep = { runTimer: timerId };
    return this;
  }

  changeUser(uid: string | null): this {
    this.nextStep();
    this.currentStep = { changeUser: uid };
    return this;
  }

  disableNetwork(): this {
    this.nextStep();
    this.currentStep = {
      enableNetwork: false,
      stateExpect: {
        activeTargets: {},
        limboDocs: []
      }
    };
    return this;
  }

  enableNetwork(): this {
    this.nextStep();
    this.currentStep = {
      enableNetwork: true
    };
    return this;
  }

  restart(): this {
    this.nextStep();
    this.currentStep = {
      restart: true,
      stateExpect: {
        activeTargets: {},
        limboDocs: []
      }
    };
    // Reset our mappings / target ids since all existing listens will be
    // forgotten.
    this.resetInMemoryState();
    return this;
  }

  shutdown(): this {
    this.nextStep();
    this.currentStep = {
      shutdown: true,
      stateExpect: {
        activeTargets: {},
        limboDocs: []
      }
    };
    // Reset our mappings / target ids since all existing listens will be
    // forgotten.
    this.resetInMemoryState();
    return this;
  }

  private resetInMemoryState(): void {
    this.queryMapping = {};
    this.limboMapping = {};
    this.activeTargets = {};
    this.queryIdGenerator = TargetIdGenerator.forLocalStore();
    this.limboIdGenerator = TargetIdGenerator.forSyncEngine();
  }

  /** Overrides the currently expected set of active targets. */
  expectActiveTargets(
    ...targets: Array<{ query: Query; resumeToken: string }>
  ): this {
    this.assertStep('Active target expectation requires previous step');
    const currentStep = this.currentStep!;
    this.activeTargets = {};
    targets.forEach(({ query, resumeToken }) => {
      this.activeTargets[this.getTargetId(query)] = {
        query: SpecBuilder.queryToSpec(query),
        resumeToken
      };
    });
    currentStep.stateExpect = currentStep.stateExpect || {};
    currentStep.stateExpect.activeTargets = objUtils.shallowCopy(
      this.activeTargets
    );
    return this;
  }

  /**
   * Expects a document to be in limbo. A targetId is assigned if it's not in
   * limbo yet.
   */
  expectLimboDocs(...keys: DocumentKey[]): this {
    this.assertStep('Limbo expectation requires previous step');
    const currentStep = this.currentStep!;

    // Clear any preexisting limbo watch targets, which we'll re-create as
    // necessary from the provided keys below.
    objUtils.forEach(this.limboMapping, (key, targetId) => {
      delete this.activeTargets[targetId];
    });

    keys.forEach(key => {
      const path = key.path.canonicalString();
      // Create limbo target ID mapping if it was not in limbo yet
      if (!objUtils.contains(this.limboMapping, path)) {
        this.limboMapping[path] = this.limboIdGenerator.next();
      }
      this.activeTargets[this.limboMapping[path]] = {
        query: SpecBuilder.queryToSpec(Query.atPath(key.path)),
        // Limbo doc queries are currently always without resume token
        resumeToken: ''
      };
    });

    currentStep.stateExpect = currentStep.stateExpect || {};
    currentStep.stateExpect.limboDocs = keys.map(k => SpecBuilder.keyToSpec(k));
    currentStep.stateExpect.activeTargets = objUtils.shallowCopy(
      this.activeTargets
    );
    return this;
  }

  /**
   * Special helper for limbo documents that acks with either a document or
   * with no document for NoDocument. This is translated into normal watch
   * messages.
   */
  ackLimbo(version: TestSnapshotVersion, doc: Document | NoDocument): this {
    const query = Query.atPath(doc.key.path);
    this.watchAcks(query);
    if (doc instanceof Document) {
      this.watchSends({ affects: [query] }, doc);
    } else if (doc instanceof NoDocument) {
      // Don't send any updates
    } else {
      fail('Unknown parameter: ' + doc);
    }
    this.watchCurrents(query, 'resume-token-' + version);
    this.watchSnapshots(version);
    return this;
  }

  /**
   * Special helper for limbo documents that acks an unlisten for a limbo doc
   * with either a document or with no document for NoDocument. This is
   * translated into normal watch messages.
   */
  watchRemovesLimboTarget(doc: Document | NoDocument): this {
    const query = Query.atPath(doc.key.path);
    this.watchRemoves(query);
    return this;
  }

  /**
   * Acks a write with a version and optional additional options.
   *
   * expectUserCallback defaults to true if options are omitted.
   */
  writeAcks(
    version: TestSnapshotVersion,
    options?: {
      expectUserCallback: boolean;
    }
  ): this {
    this.nextStep();
    this.currentStep = {
      writeAck: {
        version,
        expectUserCallback: options ? options.expectUserCallback : true
      }
    };
    return this;
  }

  /**
   * Fails a write with an error and optional additional options.
   *
   * expectUserCallback defaults to true if options are omitted.
   */
  failWrite(err: RpcError, options?: { expectUserCallback: boolean }): this {
    this.nextStep();
    this.currentStep = {
      failWrite: {
        error: err,
        expectUserCallback: options ? options.expectUserCallback : true
      }
    };
    return this;
  }

  watchAcks(query: Query): this {
    this.nextStep();
    this.currentStep = {
      watchAck: [this.getTargetId(query)]
    };
    return this;
  }

  // Technically any target change can contain a resume token, but a CURRENT
  // target change is where it makes the most sense in our tests currently.
  // Eventually we want to make the model more generic so we can add resume
  // tokens in other places.
  // TODO(b/37254270): Handle global resume tokens
  watchCurrents(query: Query, resumeToken: string): this {
    this.nextStep();
    this.currentStep = {
      watchCurrent: [[this.getTargetId(query)], resumeToken]
    };
    return this;
  }

  watchRemoves(query: Query, cause?: RpcError): this {
    this.nextStep();
    this.currentStep = {
      watchRemove: { targetIds: [this.getTargetId(query)], cause }
    };
    if (cause) {
      delete this.activeTargets[this.getTargetId(query)];
      this.currentStep.stateExpect = {
        activeTargets: objUtils.shallowCopy(this.activeTargets)
      };
    }
    return this;
  }

  watchSends(
    targets: { affects?: Query[]; removed?: Query[] },
    ...docs: Document[]
  ): this {
    this.nextStep();
    const affects =
      targets.affects &&
      targets.affects.map(query => {
        return this.getTargetId(query);
      });
    const removed =
      targets.removed &&
      targets.removed.map(query => {
        return this.getTargetId(query);
      });
    const specDocs: SpecDocument[] = [];
    for (const doc of docs) {
      specDocs.push(SpecBuilder.docToSpec(doc));
    }
    this.currentStep = {
      watchEntity: {
        docs: specDocs,
        targets: affects,
        removedTargets: removed
      }
    };
    return this;
  }

  watchRemovesDoc(key: DocumentKey, ...targets: Query[]): this {
    this.nextStep();
    this.currentStep = {
      watchEntity: {
        key: SpecBuilder.keyToSpec(key),
        removedTargets: targets.map(query => this.getTargetId(query))
      }
    };
    return this;
  }

  watchFilters(queries: Query[], ...docs: DocumentKey[]): this {
    this.nextStep();
    const targetIds = queries.map(query => {
      return this.getTargetId(query);
    });
    const keys = docs.map(key => {
      return key.path.canonicalString();
    });
    const filter: SpecWatchFilter = [targetIds] as SpecWatchFilter;
    for (const key of keys) {
      filter.push(key);
    }
    this.currentStep = {
      watchFilter: filter
    };
    return this;
  }

  watchResets(...queries: Query[]): this {
    this.nextStep();
    const targetIds = queries.map(query => this.getTargetId(query));
    this.currentStep = {
      watchReset: targetIds
    };
    return this;
  }

  watchSnapshots(version: TestSnapshotVersion): this {
    this.assertStep('Watch snapshot requires previous watch step');
    this.currentStep!.watchSnapshot = version;
    return this;
  }

  watchAcksFull(
    query: Query,
    version: TestSnapshotVersion,
    ...docs: Document[]
  ): this {
    this.watchAcks(query);
    this.watchSends({ affects: [query] }, ...docs);
    this.watchCurrents(query, 'resume-token-' + version);
    this.watchSnapshots(version);
    return this;
  }

  watchStreamCloses(error: Code, opts?: { runBackoffTimer: boolean }): this {
    if (!opts) {
      opts = { runBackoffTimer: true };
    }

    this.nextStep();
    this.currentStep = {
      watchStreamClose: {
        error: {
          code: mapRpcCodeFromCode(error),
          message: 'Simulated Backend Error'
        },
        runBackoffTimer: opts.runBackoffTimer
      }
    };
    return this;
  }

  expectEvents(
    query: Query,
    events: {
      fromCache?: boolean;
      hasPendingWrites?: boolean;
      added?: Document[];
      modified?: Document[];
      removed?: Document[];
      metadata?: Document[];
      errorCode?: Code;
    }
  ): this {
    this.assertStep('Expectations require previous step');
    const currentStep = this.currentStep!;
    if (!currentStep.expect) {
      currentStep.expect = [];
    }
    assert(
      !events.errorCode ||
        !(events.added || events.modified || events.removed || events.metadata),
      "Can't provide both error and events"
    );
    currentStep.expect.push({
      query: SpecBuilder.queryToSpec(query),
      added: events.added && events.added.map(SpecBuilder.docToSpec),
      modified: events.modified && events.modified.map(SpecBuilder.docToSpec),
      removed: events.removed && events.removed.map(SpecBuilder.docToSpec),
      metadata: events.metadata && events.metadata.map(SpecBuilder.docToSpec),
      errorCode: mapRpcCodeFromCode(events.errorCode),
      fromCache: events.fromCache || false,
      hasPendingWrites: events.hasPendingWrites || false
    });
    return this;
  }

  /**
   * Verifies the total number of requests sent to the write backend since test
   * initialization.
   */
  expectWriteStreamRequestCount(num: number): this {
    this.assertStep('Expectations require previous step');
    const currentStep = this.currentStep!;
    currentStep.stateExpect = currentStep.stateExpect || {};
    currentStep.stateExpect.writeStreamRequestCount = num;
    return this;
  }

  /**
   * Verifies the total number of requests sent to the watch backend since test
   * initialization.
   */
  expectWatchStreamRequestCount(num: number): this {
    this.assertStep('Expectations require previous step');
    const currentStep = this.currentStep!;
    currentStep.stateExpect = currentStep.stateExpect || {};
    currentStep.stateExpect.watchStreamRequestCount = num;
    return this;
  }

  expectNumOutstandingWrites(num: number): this {
    this.assertStep('Expectations require previous step');
    const currentStep = this.currentStep!;
    currentStep.stateExpect = currentStep.stateExpect || {};
    currentStep.stateExpect.numOutstandingWrites = num;
    return this;
  }

  expectNumActiveClients(num: number): this {
    this.assertStep('Expectations require previous step');
    const currentStep = this.currentStep!;
    currentStep.stateExpect = currentStep.stateExpect || {};
    currentStep.stateExpect.numActiveClients = num;
    return this;
  }

  expectPrimaryState(isPrimary: boolean): this {
    this.assertStep('Expectations requires previous step');
    const currentStep = this.currentStep!;
    currentStep.stateExpect = currentStep.stateExpect || {};
    currentStep.stateExpect.isPrimary = isPrimary;
    return this;
  }

  private static queryToSpec(query: Query): SpecQuery {
    // TODO(dimond): full query support
    const spec: SpecQuery = { path: query.path.canonicalString() };
    if (query.hasLimit()) {
      spec.limit = query.limit!;
    }
    if (query.filters) {
      spec.filters = query.filters.map((filter: Filter) => {
        if (filter instanceof RelationFilter) {
          // TODO(dimond): Support non-JSON primitive values?
          return [
            filter.field.canonicalString(),
            filter.op.name,
            filter.value.value()
          ] as SpecQueryFilter;
        } else {
          return fail('Unknown filter: ' + filter);
        }
      });
    }
    if (query.explicitOrderBy) {
      spec.orderBys = query.explicitOrderBy.map(orderBy => {
        return [
          orderBy.field.canonicalString(),
          orderBy.dir.name
        ] as SpecQueryOrderBy;
      });
    }
    return spec;
  }

  private static docToSpec(doc: Document): SpecDocument {
    const spec: SpecDocument = [
      SpecBuilder.keyToSpec(doc.key),
      doc.version.toMicroseconds(),
      doc.data.value()
    ];
    if (doc.hasLocalMutations) {
      spec.push('local');
    }
    return spec;
  }

  private static keyToSpec(key: DocumentKey): string {
    return key.path.canonicalString();
  }

  protected nextStep(): void {
    if (this.currentStep !== null) {
      this.steps.push(this.currentStep);
      this.currentStep = null;
    }
  }

  private assertStep(msg: string): void {
    if (this.currentStep === null) {
      throw new Error('Expected a previous step: ' + msg);
    }
  }

  private getTargetId(query: Query): TargetId {
    const queryTargetId = this.queryMapping[query.canonicalId()];
    const limboTargetId = this.limboMapping[query.path.canonicalString()];
    if (queryTargetId && limboTargetId) {
      // TODO(dimond): add support for query for doc and limbo doc at the same
      // time?
      fail('Found both query and limbo doc with target ID, not supported yet');
    }
    const targetId = queryTargetId || limboTargetId;
    assert(
      !isNullOrUndefined(targetId),
      'No target ID found for query/limbo doc in spec'
    );
    return targetId;
  }
}

/**
 * SpecBuilder that supports serialized interactions between different clients.
 *
 * Use `client(clientIndex)` to switch between clients.
 */
// PORTING NOTE: Only used by web multi-tab tests.
export class MultiClientSpecBuilder extends SpecBuilder {
  // TODO(multitab): Consider merging this with SpecBuilder.
  private activeClientIndex = -1;

  client(clientIndex: number): MultiClientSpecBuilder {
    // Since `currentStep` is fully self-contained and does not rely on previous
    // state, we don't need to use a different SpecBuilder instance for each
    // client.
    this.nextStep();
    this.activeClientIndex = clientIndex;
    this.config.numClients = Math.max(
      this.config.numClients,
      this.activeClientIndex + 1
    );
    return this;
  }

  protected nextStep() {
    if (this.currentStep !== null) {
      this.currentStep.clientIndex = this.activeClientIndex;
    }
    super.nextStep();
  }
}

/** Starts a new single-client SpecTest. */
export function spec(): SpecBuilder {
  return new SpecBuilder();
}

/** Starts a new multi-client SpecTest. */
// PORTING NOTE: Only used by web multi-tab tests.
export function client(num: number): MultiClientSpecBuilder {
  return new MultiClientSpecBuilder().client(num);
}<|MERGE_RESOLUTION|>--- conflicted
+++ resolved
@@ -134,13 +134,9 @@
    * Registers a previously active target with the test expectations after a
    * stream disconnect.
    */
-<<<<<<< HEAD
   restoreListen(query: Query, resumeToken: string): this {
-    let targetId = this.queryMapping[query.canonicalId()];
-=======
-  restoreListen(query: Query, resumeToken: string): SpecBuilder {
     const targetId = this.queryMapping[query.canonicalId()];
->>>>>>> 1fa9aa29
+
 
     if (isNullOrUndefined(targetId)) {
       throw new Error("Can't restore an unknown query: " + query);
