/**
 * Copyright 2017 Google Inc.
 *
 * Licensed under the Apache License, Version 2.0 (the "License");
 * you may not use this file except in compliance with the License.
 * You may obtain a copy of the License at
 *
 *   http://www.apache.org/licenses/LICENSE-2.0
 *
 * Unless required by applicable law or agreed to in writing, software
 * distributed under the License is distributed on an "AS IS" BASIS,
 * WITHOUT WARRANTIES OR CONDITIONS OF ANY KIND, either express or implied.
 * See the License for the specific language governing permissions and
 * limitations under the License.
 */

import { assert } from '../util/assert';
import { debug } from '../util/log';
import { AnyDuringMigration } from '../util/misc';

import { PersistencePromise } from './persistence_promise';
import { SCHEMA_VERSION } from './indexeddb_schema';

const LOG_TAG = 'SimpleDb';

/**
 * Provides a wrapper around IndexedDb with a simplified interface that uses
 * Promise-like return values to chain operations. Real promises cannot be used
 * since .then() continuations are executed asynchronously (e.g. via
 * .setImmediate), which would cause IndexedDB to end the transaction.
 * See PersistencePromise for more details.
 */
export class SimpleDb {
  /** Opens the specified database, creating or upgrading it if necessary. */
  static openOrCreate(
    name: string,
    version: number,
    runUpgrade: (
      db: IDBDatabase,
<<<<<<< HEAD
      fromVersion: number,
      toVersion: number
    ) => void
=======
      txn: SimpleDbTransaction,
      fromVersion: number,
      toVersion: number
    ) => PersistencePromise<void>
>>>>>>> df183a5c
  ): Promise<SimpleDb> {
    assert(
      SimpleDb.isAvailable(),
      'IndexedDB not supported in current environment.'
    );
    debug(LOG_TAG, 'Opening database:', name);
    return new PersistencePromise<SimpleDb>((resolve, reject) => {
      // TODO(mikelehen): Investigate browser compatibility.
      // https://developer.mozilla.org/en-US/docs/Web/API/IndexedDB_API/Using_IndexedDB
      // suggests IE9 and older WebKit browsers handle upgrade
      // differently. They expect setVersion, as described here:
      // https://developer.mozilla.org/en-US/docs/Web/API/IDBVersionChangeRequest/setVersion
      const request = window.indexedDB.open(name, version);

      request.onsuccess = (event: Event) => {
        const db = (event.target as IDBOpenDBRequest).result;
        resolve(new SimpleDb(db));
      };

      request.onerror = (event: ErrorEvent) => {
        reject((event.target as IDBOpenDBRequest).error);
      };

      request.onupgradeneeded = (event: IDBVersionChangeEvent) => {
        debug(
          LOG_TAG,
          'Database "' + name + '" requires upgrade from version:',
          event.oldVersion
        );
        const db = (event.target as IDBOpenDBRequest).result;
<<<<<<< HEAD
        runUpgrade(db, event.oldVersion, SCHEMA_VERSION);
=======
        // We are provided a version upgrade transaction from the request, so
        // we wrap that in a SimpleDbTransaction to allow use of our friendlier
        // API for schema migration operations.
        const txn = new SimpleDbTransaction(request.transaction);
        runUpgrade(db, txn, event.oldVersion, SCHEMA_VERSION).next(() => {
          debug(
            LOG_TAG,
            'Database upgrade to version ' + SCHEMA_VERSION + ' complete'
          );
        });
>>>>>>> df183a5c
      };
    }).toPromise();
  }

  /** Deletes the specified database. */
  static delete(name: string): Promise<void> {
    debug(LOG_TAG, 'Removing database:', name);
    return wrapRequest<void>(window.indexedDB.deleteDatabase(name)).toPromise();
  }

  /** Returns true if IndexedDB is available in the current environment. */
  static isAvailable(): boolean {
    if (typeof window === 'undefined' || window.indexedDB == null) {
      return false;
    }
    // We extensively use indexed array values and compound keys,
    // which IE and Edge do not support. However, they still have indexedDB
    // defined on the window, so we need to check for them here and make sure
    // to return that persistence is not enabled for those browsers.
    // For tracking support of this feature, see here:
    // https://developer.microsoft.com/en-us/microsoft-edge/platform/status/indexeddbarraysandmultientrysupport/

    // Check the UA string to find out the browser.
    const ua = window.navigator.userAgent;

    // IE 10
    // ua = 'Mozilla/5.0 (compatible; MSIE 10.0; Windows NT 6.2; Trident/6.0)';

    // IE 11
    // ua = 'Mozilla/5.0 (Windows NT 6.3; Trident/7.0; rv:11.0) like Gecko';

    // Edge
    // ua = 'Mozilla/5.0 (Windows NT 10.0; WOW64) AppleWebKit/537.36 (KHTML,
    // like Gecko) Chrome/39.0.2171.71 Safari/537.36 Edge/12.0';

    if (
      ua.indexOf('MSIE ') > 0 ||
      ua.indexOf('Trident/') > 0 ||
      ua.indexOf('Edge/') > 0
    ) {
      return false;
    } else {
      return true;
    }
  }

  constructor(private db: IDBDatabase) {}

  runTransaction<T>(
    mode: 'readonly' | 'readwrite',
    objectStores: string[],
    transactionFn: (transaction: SimpleDbTransaction) => PersistencePromise<T>
  ): Promise<T> {
    const transaction = SimpleDbTransaction.open(this.db, mode, objectStores);
    const transactionFnResult = transactionFn(transaction)
      .catch(error => {
        // Abort the transaction if there was an
        // error.
        transaction.abort();
        return PersistencePromise.reject(error);
      })
      .toPromise();

    // Wait for the transaction to complete (i.e. IndexedDb's onsuccess event to
    // fire), but still return the original transactionFnResult back to the
    // caller.
    return transaction.completionPromise.then(
      () => transactionFnResult
    ) as AnyDuringMigration;
  }

  close() {
    this.db.close();
  }
}

/**
 * A controller for iterating over a key range or index. It allows an iterate
 * callback to delete the currently-referenced object, or jump to a new key
 * within the key range or index.
 */
export class IterationController {
  private shouldStop = false;
  private nextKey: IDBValidKey | IDBKeyRange | null = null;

  constructor(private dbCursor: IDBCursorWithValue) {}

  get isDone(): boolean {
    return this.shouldStop;
  }

  get skipToKey(): IDBValidKey | IDBKeyRange | null {
    return this.nextKey;
  }

  set cursor(value: IDBCursorWithValue) {
    this.dbCursor = value;
  }

  /**
   * This function can be called to stop iteration at any point.
   */
  done(): void {
    this.shouldStop = true;
  }

  /**
   * This function can be called to skip to that next key, which could be
   * an index or a primary key.
   */
  skip(key: IDBValidKey | IDBKeyRange): void {
    this.nextKey = key;
  }

  /**
   * Delete the current cursor value from the object store.
   *
   * NOTE: You CANNOT do this with a keysOnly query.
   */
  delete(): PersistencePromise<void> {
    return wrapRequest<void>(this.dbCursor.delete());
  }
}

/**
 * Callback used with iterate() method.
 */
export type IterateCallback<KeyType, ValueType> = (
  key: KeyType,
  value: ValueType,
  control: IterationController
) => void | PersistencePromise<void>;

/** Options available to the iterate() method. */
export interface IterateOptions {
  /** Index to iterate over (else primary keys will be iterated) */
  index?: string;

  /** IndxedDB Range to iterate over (else entire store will be iterated) */
  range?: IDBKeyRange;

  /** If true, values aren't read while iterating. */
  keysOnly?: boolean;

  /** If true, iterate over the store in reverse. */
  reverse?: boolean;
}

/**
 * Wraps an IDBTransaction and exposes a store() method to get a handle to a
 * specific object store.
 */
export class SimpleDbTransaction {
  private aborted = false;

  /**
   * A promise that resolves with the result of the IndexedDb transaction.
   *
   * Note: A transaction explicitly aborted via abort() is considered successful
   * and this promise will resolve as successful.
   */
  readonly completionPromise: Promise<void>;

  static open(
    db: IDBDatabase,
    mode: string,
    objectStoreNames: string[]
  ): SimpleDbTransaction {
    return new SimpleDbTransaction(
      db.transaction(objectStoreNames, mode as AnyDuringMigration)
    );
  }

  constructor(private readonly transaction: IDBTransaction) {
    this.completionPromise = new Promise<void>((resolve, reject) => {
      // We consider aborting to be "normal" and just resolve the promise.
      // May need to revisit if/when we actually need to abort transactions.
      this.transaction.onabort = this.transaction.oncomplete = event => {
        resolve();
      };
      this.transaction.onerror = (event: Event) => {
        reject((event.target as IDBRequest).error);
      };
    });
  }

  abort(): void {
    if (!this.aborted) {
      debug(LOG_TAG, 'Aborting transaction.');
      this.aborted = true;
      this.transaction.abort();
    }
  }

  /**
   * Returns a SimpleDbStore<KeyType, ValueType> for the specified store. All
   * operations performed on the SimpleDbStore happen within the context of this
   * transaction and it cannot be used anymore once the transaction is
   * completed.
   *
   * Note that we can't actually enforce that the KeyType and ValueType are
   * correct, but they allow type safety through the rest of the consuming code.
   */
  store<KeyType extends IDBValidKey, ValueType>(
    storeName: string
  ): SimpleDbStore<KeyType, ValueType> {
    const store = this.transaction.objectStore(storeName);
    assert(!!store, 'Object store not part of transaction: ' + storeName);
    return new SimpleDbStore<KeyType, ValueType>(store);
  }
}

/**
 * A wrapper around an IDBObjectStore providing an API that:
 *
 * 1) Has generic KeyType / ValueType parameters to provide strongly-typed
 * methods for acting against the object store.
 * 2) Deals with IndexedDB's onsuccess / onerror event callbacks, making every
 * method return a PersistencePromise instead.
 * 3) Provides a higher-level API to avoid needing to do excessive wrapping of
 * intermediate IndexedDB types (IDBCursorWithValue, etc.)
 */
export class SimpleDbStore<KeyType extends IDBValidKey, ValueType> {
  constructor(private store: IDBObjectStore) {}

  /**
   * Writes a value into the Object Store.
   *
   * @param key Optional explicit key to use when writing the object, else the
   * key will be auto-assigned (e.g. via the defined keyPath for the store).
   * @param value The object to write.
   */
  put(value: ValueType): PersistencePromise<void>;
  put(key: KeyType, value: ValueType): PersistencePromise<void>;
  put(
    keyOrValue: KeyType | ValueType,
    value?: ValueType
  ): PersistencePromise<void> {
    let request;
    if (value !== undefined) {
      debug(LOG_TAG, 'PUT', this.store.name, keyOrValue, value);
      request = this.store.put(value, keyOrValue as KeyType);
    } else {
      debug(LOG_TAG, 'PUT', this.store.name, '<auto-key>', keyOrValue);
      request = this.store.put(keyOrValue as ValueType);
    }
    return wrapRequest<void>(request);
  }

  /**
   * Gets the object with the specified key from the specified store, or null
   * if no object exists with the specified key.
   *
   * @key The key of the object to get.
   * @return The object with the specified key or null if no object exists.
   */
  get(key: KeyType): PersistencePromise<ValueType | null> {
    const request = this.store.get(key);
    // tslint:disable-next-line:no-any We're doing an unsafe cast to ValueType.
    return wrapRequest<any>(request).next(result => {
      // Normalize nonexistence to null.
      if (result === undefined) {
        result = null;
      }
      debug(LOG_TAG, 'GET', this.store.name, key, result);
      return result;
    });
  }

  delete(key: KeyType | IDBKeyRange): PersistencePromise<void> {
    debug(LOG_TAG, 'DELETE', this.store.name, key);
    const request = this.store.delete(key);
    return wrapRequest<void>(request);
  }

  /**
   * If we ever need more of the count variants, we can add overloads. For now,
   * all we need is to count everything in a store.
   *
   * Returns the number of rows in the store.
   */
  count(): PersistencePromise<number> {
    debug(LOG_TAG, 'COUNT', this.store.name);
    const request = this.store.count();
    return wrapRequest<number>(request);
  }

  loadAll(): PersistencePromise<ValueType[]>;
  loadAll(range: IDBKeyRange): PersistencePromise<ValueType[]>;
  loadAll(index: string, range: IDBKeyRange): PersistencePromise<ValueType[]>;
  loadAll(
    indexOrRange?: string | IDBKeyRange,
    range?: IDBKeyRange
  ): PersistencePromise<ValueType[]> {
    const cursor = this.cursor(this.options(indexOrRange, range));
    const results: ValueType[] = [];
    return this.iterateCursor(cursor, (key, value) => {
      results.push(value);
    }).next(() => {
      return results;
    });
  }

  deleteAll(): PersistencePromise<void>;
  deleteAll(range: IDBKeyRange): PersistencePromise<void>;
  deleteAll(index: string, range: IDBKeyRange): PersistencePromise<void>;
  deleteAll(
    indexOrRange?: string | IDBKeyRange,
    range?: IDBKeyRange
  ): PersistencePromise<void> {
    debug(LOG_TAG, 'DELETE ALL', this.store.name);
    const options = this.options(indexOrRange, range);
    options.keysOnly = false;
    const cursor = this.cursor(options);
    return this.iterateCursor(cursor, (key, value, control) => {
      // NOTE: Calling delete() on a cursor is documented as more efficient than
      // calling delete() on an object store with a single key
      // (https://developer.mozilla.org/en-US/docs/Web/API/IDBObjectStore/delete),
      // however, this requires us *not* to use a keysOnly cursor
      // (https://developer.mozilla.org/en-US/docs/Web/API/IDBCursor/delete). We
      // may want to compare the performance of each method.
      return control.delete();
    });
  }

  /**
   * Iterates over keys and values in an object store.
   *
   * @param options Options specifying how to iterate the objects in the store.
   * @param callback will be called for each iterated object. Iteration can be
   * canceled at any point by calling the doneFn passed to the callback.
   * The callback can return a PersistencePromise if it performs async
   * operations but note that iteration will continue without waiting for them
   * to complete.
   * @returns A PersistencePromise that resolves once all PersistencePromises
   * returned by callbacks resolve.
   */
  iterate(
    callback: IterateCallback<KeyType, ValueType>
  ): PersistencePromise<void>;
  iterate(
    options: IterateOptions,
    callback: IterateCallback<KeyType, ValueType>
  ): PersistencePromise<void>;
  iterate(
    optionsOrCallback: IterateOptions | IterateCallback<KeyType, ValueType>,
    callback?: IterateCallback<KeyType, ValueType>
  ): PersistencePromise<void> {
    let options;
    if (!callback) {
      options = {};
      callback = optionsOrCallback as IterateCallback<KeyType, ValueType>;
    } else {
      options = optionsOrCallback;
    }
    const cursor = this.cursor(options);
    return this.iterateCursor(cursor, callback);
  }

  private iterateCursor(
    cursorRequest: IDBRequest,
    fn: IterateCallback<KeyType, ValueType>
  ): PersistencePromise<void> {
    const results: Array<PersistencePromise<void>> = [];
    return new PersistencePromise((resolve, reject) => {
      cursorRequest.onerror = (event: Event) => {
        reject((event.target as IDBRequest).error);
      };
      cursorRequest.onsuccess = (event: Event) => {
        const cursor: IDBCursorWithValue = (event.target as IDBRequest).result;
        if (!cursor) {
          resolve();
          return;
        }
        const controller = new IterationController(cursor);
        const userResult = fn(cursor.primaryKey, cursor.value, controller);
        if (userResult instanceof PersistencePromise) {
          results.push(userResult);
        }
        if (controller.isDone) {
          resolve();
        } else if (controller.skipToKey === null) {
          cursor.continue();
        } else {
          cursor.continue(controller.skipToKey);
        }
      };
    }).next(() => {
      return PersistencePromise.waitFor(results);
    });
  }

  private options(
    indexOrRange?: string | IDBKeyRange,
    range?: IDBKeyRange
  ): IterateOptions {
    let indexName: string | undefined = undefined;
    if (indexOrRange !== undefined) {
      if (typeof indexOrRange === 'string') {
        indexName = indexOrRange;
      } else {
        assert(
          range === undefined,
          '3rd argument must not be defined if 2nd is a range.'
        );
        range = indexOrRange;
      }
    }
    return { index: indexName, range };
  }

  private cursor(options: IterateOptions): IDBRequest {
    let direction = 'next';
    if (options.reverse) {
      direction = 'prev';
    }
    if (options.index) {
      const index = this.store.index(options.index);
      if (options.keysOnly) {
        return index.openKeyCursor(
          options.range,
          direction as AnyDuringMigration
        );
      } else {
        return index.openCursor(options.range, direction as AnyDuringMigration);
      }
    } else {
      return this.store.openCursor(
        options.range,
        direction as AnyDuringMigration
      );
    }
  }
}

/**
 * Wraps an IDBRequest in a PersistencePromise, using the onsuccess / onerror
 * handlers to resolve / reject the PersistencePromise as appropriate.
 */
function wrapRequest<R>(request: IDBRequest): PersistencePromise<R> {
  return new PersistencePromise<R>((resolve, reject) => {
    request.onsuccess = (event: Event) => {
      const result = (event.target as IDBRequest).result;
      resolve(result);
    };

    request.onerror = (event: Event) => {
      reject((event.target as IDBRequest).error);
    };
  });
}<|MERGE_RESOLUTION|>--- conflicted
+++ resolved
@@ -37,16 +37,10 @@
     version: number,
     runUpgrade: (
       db: IDBDatabase,
-<<<<<<< HEAD
-      fromVersion: number,
-      toVersion: number
-    ) => void
-=======
       txn: SimpleDbTransaction,
       fromVersion: number,
       toVersion: number
     ) => PersistencePromise<void>
->>>>>>> df183a5c
   ): Promise<SimpleDb> {
     assert(
       SimpleDb.isAvailable(),
@@ -77,9 +71,6 @@
           event.oldVersion
         );
         const db = (event.target as IDBOpenDBRequest).result;
-<<<<<<< HEAD
-        runUpgrade(db, event.oldVersion, SCHEMA_VERSION);
-=======
         // We are provided a version upgrade transaction from the request, so
         // we wrap that in a SimpleDbTransaction to allow use of our friendlier
         // API for schema migration operations.
@@ -90,7 +81,6 @@
             'Database upgrade to version ' + SCHEMA_VERSION + ' complete'
           );
         });
->>>>>>> df183a5c
       };
     }).toPromise();
   }
